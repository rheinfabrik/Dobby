--- conflicted
+++ resolved
@@ -1,32 +1,3 @@
-<<<<<<< HEAD
-extension Bool: ExpectationConvertible {
-    public func expectation() -> Expectation<Bool> {
-        return Expectation(value: self)
-    }
-}
-
-extension Int: ExpectationConvertible {
-    public func expectation() -> Expectation<Int> {
-        return Expectation(value: self)
-    }
-}
-
-extension Float: ExpectationConvertible {
-    public func expectation() -> Expectation<Float> {
-        return Expectation(value: self)
-    }
-}
-
-extension Double: ExpectationConvertible {
-    public func expectation() -> Expectation<Double> {
-        return Expectation(value: self)
-    }
-}
-
-extension String: ExpectationConvertible {
-    public func expectation() -> Expectation<String> {
-        return Expectation(value: self)
-=======
 extension Bool: MatcherConvertible {
     public func matcher() -> Matcher<Bool> {
         return equals(self)
@@ -54,6 +25,5 @@
 extension String: MatcherConvertible {
     public func matcher() -> Matcher<String> {
         return equals(self)
->>>>>>> 1d061262
     }
 }